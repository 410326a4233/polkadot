// Copyright 2017-2020 Parity Technologies (UK) Ltd.
// This file is part of Polkadot.

// Polkadot is free software: you can redistribute it and/or modify
// it under the terms of the GNU General Public License as published by
// the Free Software Foundation, either version 3 of the License, or
// (at your option) any later version.

// Polkadot is distributed in the hope that it will be useful,
// but WITHOUT ANY WARRANTY; without even the implied warranty of
// MERCHANTABILITY or FITNESS FOR A PARTICULAR PURPOSE.  See the
// GNU General Public License for more details.

// You should have received a copy of the GNU General Public License
// along with Polkadot.  If not, see <http://www.gnu.org/licenses/>.

//! The Polkadot runtime. This can be compiled with `#[no_std]`, ready for Wasm.

#![cfg_attr(not(feature = "std"), no_std)]
// `construct_runtime!` does a lot of recursion and requires us to increase the limit to 256.
#![recursion_limit="256"]

use sp_std::prelude::*;
use codec::{Encode, Decode};
use primitives::v1::{
	AccountId, AccountIndex, Balance, BlockNumber, Hash, Nonce, Signature, Moment, ValidatorId,
	ValidatorIndex, CoreState, Id, CandidateEvent, ValidationData, OccupiedCoreAssumption,
	CommittedCandidateReceipt, PersistedValidationData, GroupRotationInfo, ValidationCode,
};
use runtime_common::{
	dummy, purchase, SlowAdjustingFeeUpdate,
	impls::{CurrencyToVoteHandler, ToAuthor},
	BlockHashCount, MaximumBlockWeight, AvailableBlockRatio, MaximumBlockLength,
	BlockExecutionWeight, ExtrinsicBaseWeight, RocksDbWeight, MaximumExtrinsicWeight,
	ParachainSessionKeyPlaceholder,
};
use sp_runtime::{
	create_runtime_str, generic, impl_opaque_keys,
	ApplyExtrinsicResult, KeyTypeId, Perbill, curve::PiecewiseLinear,
	transaction_validity::{TransactionValidity, TransactionSource, TransactionPriority},
	traits::{
		BlakeTwo256, Block as BlockT, OpaqueKeys, ConvertInto, IdentityLookup,
		Extrinsic as ExtrinsicT, SaturatedConversion, Verify,
	},
};
#[cfg(feature = "runtime-benchmarks")]
use sp_runtime::RuntimeString;
use sp_version::RuntimeVersion;
use pallet_grandpa::{AuthorityId as GrandpaId, fg_primitives};
#[cfg(any(feature = "std", test))]
use sp_version::NativeVersion;
use sp_core::OpaqueMetadata;
use sp_staking::SessionIndex;
use frame_support::{
	parameter_types, construct_runtime, debug, RuntimeDebug,
	traits::{KeyOwnerProofSystem, Randomness, Filter, InstanceFilter},
	weights::Weight,
};
use pallet_im_online::sr25519::AuthorityId as ImOnlineId;
use authority_discovery_primitives::AuthorityId as AuthorityDiscoveryId;
use pallet_transaction_payment_rpc_runtime_api::RuntimeDispatchInfo;
use pallet_session::historical as session_historical;
use frame_system::{EnsureRoot};

#[cfg(feature = "std")]
pub use pallet_staking::StakerStatus;
#[cfg(any(feature = "std", test))]
pub use sp_runtime::BuildStorage;
pub use pallet_timestamp::Call as TimestampCall;
pub use pallet_balances::Call as BalancesCall;

/// Constant values used within the runtime.
pub mod constants;
use constants::{time::*, currency::*, fee::*};

// Weights used in the runtime
mod weights;

// Make the WASM binary available.
#[cfg(feature = "std")]
include!(concat!(env!("OUT_DIR"), "/wasm_binary.rs"));

/// Runtime version (Westend).
pub const VERSION: RuntimeVersion = RuntimeVersion {
	spec_name: create_runtime_str!("westend"),
	impl_name: create_runtime_str!("parity-westend"),
	authoring_version: 2,
<<<<<<< HEAD
	spec_version: 44,
	impl_version: 0,
=======
	spec_version: 43,
	impl_version: 1,
>>>>>>> 4b3b0660
	#[cfg(not(feature = "disable-runtime-api"))]
	apis: RUNTIME_API_VERSIONS,
	#[cfg(feature = "disable-runtime-api")]
	apis: version::create_apis_vec![[]],
	transaction_version: 3,
};

/// Native version.
#[cfg(any(feature = "std", test))]
pub fn native_version() -> NativeVersion {
	NativeVersion {
		runtime_version: VERSION,
		can_author_with: Default::default(),
	}
}

/// Accept all transactions.
pub struct BaseFilter;
impl Filter<Call> for BaseFilter {
	fn filter(_: &Call) -> bool {
		true
	}
}

parameter_types! {
	pub const Version: RuntimeVersion = VERSION;
}

impl frame_system::Trait for Runtime {
	type BaseCallFilter = BaseFilter;
	type Origin = Origin;
	type Call = Call;
	type Index = Nonce;
	type BlockNumber = BlockNumber;
	type Hash = Hash;
	type Hashing = BlakeTwo256;
	type AccountId = AccountId;
	type Lookup = IdentityLookup<Self::AccountId>;
	type Header = generic::Header<BlockNumber, BlakeTwo256>;
	type Event = Event;
	type BlockHashCount = BlockHashCount;
	type MaximumBlockWeight = MaximumBlockWeight;
	type DbWeight = RocksDbWeight;
	type BlockExecutionWeight = BlockExecutionWeight;
	type ExtrinsicBaseWeight = ExtrinsicBaseWeight;
	type MaximumExtrinsicWeight = MaximumExtrinsicWeight;
	type MaximumBlockLength = MaximumBlockLength;
	type AvailableBlockRatio = AvailableBlockRatio;
	type Version = Version;
	type ModuleToIndex = ModuleToIndex;
	type AccountData = pallet_balances::AccountData<Balance>;
	type OnNewAccount = ();
	type OnKilledAccount = ();
	type SystemWeightInfo = weights::frame_system::WeightInfo;
}

impl pallet_scheduler::Trait for Runtime {
	type Event = Event;
	type Origin = Origin;
	type PalletsOrigin = OriginCaller;
	type Call = Call;
	type MaximumWeight = MaximumBlockWeight;
	type ScheduleOrigin = EnsureRoot<AccountId>;
	type WeightInfo = ();
}

parameter_types! {
	pub const EpochDuration: u64 = EPOCH_DURATION_IN_BLOCKS as u64;
	pub const ExpectedBlockTime: Moment = MILLISECS_PER_BLOCK;
}

impl pallet_babe::Trait for Runtime {
	type EpochDuration = EpochDuration;
	type ExpectedBlockTime = ExpectedBlockTime;

	// session module is the trigger
	type EpochChangeTrigger = pallet_babe::ExternalTrigger;

	type KeyOwnerProofSystem = Historical;

	type KeyOwnerProof = <Self::KeyOwnerProofSystem as KeyOwnerProofSystem<(
		KeyTypeId,
		pallet_babe::AuthorityId,
	)>>::Proof;

	type KeyOwnerIdentification = <Self::KeyOwnerProofSystem as KeyOwnerProofSystem<(
		KeyTypeId,
		pallet_babe::AuthorityId,
	)>>::IdentificationTuple;

	type HandleEquivocation =
		pallet_babe::EquivocationHandler<Self::KeyOwnerIdentification, Offences>;
}

parameter_types! {
	pub const IndexDeposit: Balance = 1 * DOLLARS;
}

impl pallet_indices::Trait for Runtime {
	type AccountIndex = AccountIndex;
	type Currency = Balances;
	type Deposit = IndexDeposit;
	type Event = Event;
	type WeightInfo = ();
}

parameter_types! {
	pub const ExistentialDeposit: Balance = 1 * CENTS;
}

impl pallet_balances::Trait for Runtime {
	type Balance = Balance;
	type DustRemoval = ();
	type Event = Event;
	type ExistentialDeposit = ExistentialDeposit;
	type AccountStore = System;
	type WeightInfo = weights::pallet_balances::WeightInfo;
}

parameter_types! {
	pub const TransactionByteFee: Balance = 10 * MILLICENTS;
}

impl pallet_transaction_payment::Trait for Runtime {
	type Currency = Balances;
	type OnTransactionPayment = ToAuthor<Runtime>;
	type TransactionByteFee = TransactionByteFee;
	type WeightToFee = WeightToFee;
	type FeeMultiplierUpdate = SlowAdjustingFeeUpdate<Self>;
}

parameter_types! {
	pub const MinimumPeriod: u64 = SLOT_DURATION / 2;
}
impl pallet_timestamp::Trait for Runtime {
	type Moment = u64;
	type OnTimestampSet = Babe;
	type MinimumPeriod = MinimumPeriod;
	type WeightInfo = weights::pallet_timestamp::WeightInfo;
}

parameter_types! {
	pub const UncleGenerations: u32 = 0;
}

// TODO: substrate#2986 implement this properly
impl pallet_authorship::Trait for Runtime {
	type FindAuthor = pallet_session::FindAccountFromAuthorIndex<Self, Babe>;
	type UncleGenerations = UncleGenerations;
	type FilterUncle = ();
	type EventHandler = (Staking, ImOnline);
}

parameter_types! {
	pub const Period: BlockNumber = 10 * MINUTES;
	pub const Offset: BlockNumber = 0;
}

impl_opaque_keys! {
	pub struct SessionKeys {
		pub grandpa: Grandpa,
		pub babe: Babe,
		pub im_online: ImOnline,
		pub parachain_validator: ParachainSessionKeyPlaceholder<Runtime>,
		pub authority_discovery: AuthorityDiscovery,
	}
}

parameter_types! {
	pub const DisabledValidatorsThreshold: Perbill = Perbill::from_percent(17);
}

impl pallet_session::Trait for Runtime {
	type Event = Event;
	type ValidatorId = AccountId;
	type ValidatorIdOf = pallet_staking::StashOf<Self>;
	type ShouldEndSession = Babe;
	type NextSessionRotation = Babe;
	type SessionManager = pallet_session::historical::NoteHistoricalRoot<Self, Staking>;
	type SessionHandler = <SessionKeys as OpaqueKeys>::KeyTypeIdProviders;
	type Keys = SessionKeys;
	type DisabledValidatorsThreshold = DisabledValidatorsThreshold;
	type WeightInfo = ();
}

impl pallet_session::historical::Trait for Runtime {
	type FullIdentification = pallet_staking::Exposure<AccountId, Balance>;
	type FullIdentificationOf = pallet_staking::ExposureOf<Runtime>;
}

pallet_staking_reward_curve::build! {
	const REWARD_CURVE: PiecewiseLinear<'static> = curve!(
		min_inflation: 0_025_000,
		max_inflation: 0_100_000,
		ideal_stake: 0_500_000,
		falloff: 0_050_000,
		max_piece_count: 40,
		test_precision: 0_005_000,
	);
}

parameter_types! {
	// Six sessions in an era (6 hours).
	pub const SessionsPerEra: SessionIndex = 6;
	// 28 eras for unbonding (7 days).
	pub const BondingDuration: pallet_staking::EraIndex = 28;
	// 27 eras in which slashes can be cancelled (slightly less than 7 days).
	pub const SlashDeferDuration: pallet_staking::EraIndex = 27;
	pub const RewardCurve: &'static PiecewiseLinear<'static> = &REWARD_CURVE;
	pub const MaxNominatorRewardedPerValidator: u32 = 64;
	// quarter of the last session will be for election.
	pub const ElectionLookahead: BlockNumber = EPOCH_DURATION_IN_BLOCKS / 4;
	pub const MaxIterations: u32 = 10;
	pub MinSolutionScoreBump: Perbill = Perbill::from_rational_approximation(5u32, 10_000);
}

impl pallet_staking::Trait for Runtime {
	type Currency = Balances;
	type UnixTime = Timestamp;
	type CurrencyToVote = CurrencyToVoteHandler<Self>;
	type RewardRemainder = ();
	type Event = Event;
	type Slash = ();
	type Reward = ();
	type SessionsPerEra = SessionsPerEra;
	type BondingDuration = BondingDuration;
	type SlashDeferDuration = SlashDeferDuration;
	// A majority of the council can cancel the slash.
	type SlashCancelOrigin = EnsureRoot<AccountId>;
	type SessionInterface = Self;
	type RewardCurve = RewardCurve;
	type MaxNominatorRewardedPerValidator = MaxNominatorRewardedPerValidator;
	type NextNewSession = Session;
	type ElectionLookahead = ElectionLookahead;
	type Call = Call;
	type UnsignedPriority = StakingUnsignedPriority;
	type MaxIterations = MaxIterations;
	type MinSolutionScoreBump = MinSolutionScoreBump;
	type WeightInfo = ();
}

parameter_types! {
	pub const LaunchPeriod: BlockNumber = 7 * DAYS;
	pub const VotingPeriod: BlockNumber = 7 * DAYS;
	pub const FastTrackVotingPeriod: BlockNumber = 3 * HOURS;
	pub const MinimumDeposit: Balance = 1 * DOLLARS;
	pub const EnactmentPeriod: BlockNumber = 8 * DAYS;
	pub const CooloffPeriod: BlockNumber = 7 * DAYS;
	// One cent: $10,000 / MB
	pub const PreimageByteDeposit: Balance = 10 * MILLICENTS;
	pub const InstantAllowed: bool = true;
}

parameter_types! {
	pub OffencesWeightSoftLimit: Weight = Perbill::from_percent(60) * MaximumBlockWeight::get();
}

impl pallet_offences::Trait for Runtime {
	type Event = Event;
	type IdentificationTuple = pallet_session::historical::IdentificationTuple<Self>;
	type OnOffenceHandler = Staking;
	type WeightSoftLimit = OffencesWeightSoftLimit;
	type WeightInfo = ();
}

impl pallet_authority_discovery::Trait for Runtime {}

parameter_types! {
	pub const SessionDuration: BlockNumber = EPOCH_DURATION_IN_BLOCKS as _;
}

parameter_types! {
	pub const StakingUnsignedPriority: TransactionPriority = TransactionPriority::max_value() / 2;
	pub const ImOnlineUnsignedPriority: TransactionPriority = TransactionPriority::max_value();
}

impl pallet_im_online::Trait for Runtime {
	type AuthorityId = ImOnlineId;
	type Event = Event;
	type ReportUnresponsiveness = Offences;
	type SessionDuration = SessionDuration;
	type UnsignedPriority = StakingUnsignedPriority;
	type WeightInfo = ();
}

impl pallet_grandpa::Trait for Runtime {
	type Event = Event;
	type Call = Call;

	type KeyOwnerProofSystem = Historical;

	type KeyOwnerProof =
		<Self::KeyOwnerProofSystem as KeyOwnerProofSystem<(KeyTypeId, GrandpaId)>>::Proof;

	type KeyOwnerIdentification = <Self::KeyOwnerProofSystem as KeyOwnerProofSystem<(
		KeyTypeId,
		GrandpaId,
	)>>::IdentificationTuple;

	type HandleEquivocation = pallet_grandpa::EquivocationHandler<Self::KeyOwnerIdentification, Offences>;
}

parameter_types! {
	pub WindowSize: BlockNumber = pallet_finality_tracker::DEFAULT_WINDOW_SIZE.into();
	pub ReportLatency: BlockNumber = pallet_finality_tracker::DEFAULT_REPORT_LATENCY.into();
}

impl pallet_finality_tracker::Trait for Runtime {
	type OnFinalizationStalled = ();
	type WindowSize = WindowSize;
	type ReportLatency = ReportLatency;
}

/// Submits a transaction with the node's public and signature type. Adheres to the signed extension
/// format of the chain.
impl<LocalCall> frame_system::offchain::CreateSignedTransaction<LocalCall> for Runtime where
	Call: From<LocalCall>,
{
	fn create_transaction<C: frame_system::offchain::AppCrypto<Self::Public, Self::Signature>>(
		call: Call,
		public: <Signature as Verify>::Signer,
		account: AccountId,
		nonce: <Runtime as frame_system::Trait>::Index,
	) -> Option<(Call, <UncheckedExtrinsic as ExtrinsicT>::SignaturePayload)> {
		// take the biggest period possible.
		let period = BlockHashCount::get()
			.checked_next_power_of_two()
			.map(|c| c / 2)
			.unwrap_or(2) as u64;

		let current_block = System::block_number()
			.saturated_into::<u64>()
			// The `System::block_number` is initialized with `n+1`,
			// so the actual block number is `n`.
			.saturating_sub(1);
		let tip = 0;
		let extra: SignedExtra = (
			frame_system::CheckSpecVersion::<Runtime>::new(),
			frame_system::CheckTxVersion::<Runtime>::new(),
			frame_system::CheckGenesis::<Runtime>::new(),
			frame_system::CheckMortality::<Runtime>::from(generic::Era::mortal(period, current_block)),
			frame_system::CheckNonce::<Runtime>::from(nonce),
			frame_system::CheckWeight::<Runtime>::new(),
			pallet_transaction_payment::ChargeTransactionPayment::<Runtime>::from(tip),
		);
		let raw_payload = SignedPayload::new(call, extra).map_err(|e| {
			debug::warn!("Unable to create signed payload: {:?}", e);
		}).ok()?;
		let signature = raw_payload.using_encoded(|payload| {
			C::sign(payload, public)
		})?;
		let (call, extra, _) = raw_payload.deconstruct();
		Some((call, (account, signature, extra)))
	}
}

impl frame_system::offchain::SigningTypes for Runtime {
	type Public = <Signature as Verify>::Signer;
	type Signature = Signature;
}

impl<C> frame_system::offchain::SendTransactionTypes<C> for Runtime where
	Call: From<C>,
{
	type OverarchingCall = Call;
	type Extrinsic = UncheckedExtrinsic;
}

parameter_types! {
	// Minimum 100 bytes/KSM deposited (1 CENT/byte)
	pub const BasicDeposit: Balance = 10 * DOLLARS;       // 258 bytes on-chain
	pub const FieldDeposit: Balance = 250 * CENTS;        // 66 bytes on-chain
	pub const SubAccountDeposit: Balance = 2 * DOLLARS;   // 53 bytes on-chain
	pub const MaxSubAccounts: u32 = 100;
	pub const MaxAdditionalFields: u32 = 100;
	pub const MaxRegistrars: u32 = 20;
}

impl pallet_identity::Trait for Runtime {
	type Event = Event;
	type Currency = Balances;
	type Slashed = ();
	type BasicDeposit = BasicDeposit;
	type FieldDeposit = FieldDeposit;
	type SubAccountDeposit = SubAccountDeposit;
	type MaxSubAccounts = MaxSubAccounts;
	type MaxAdditionalFields = MaxAdditionalFields;
	type MaxRegistrars = MaxRegistrars;
	type RegistrarOrigin = frame_system::EnsureRoot<AccountId>;
	type ForceOrigin = frame_system::EnsureRoot<AccountId>;
	type WeightInfo = ();
}

impl pallet_utility::Trait for Runtime {
	type Event = Event;
	type Call = Call;
	type WeightInfo = weights::pallet_utility::WeightInfo;
}

parameter_types! {
	// One storage item; key size is 32; value is size 4+4+16+32 bytes = 56 bytes.
	pub const DepositBase: Balance = deposit(1, 88);
	// Additional storage item size of 32 bytes.
	pub const DepositFactor: Balance = deposit(0, 32);
	pub const MaxSignatories: u16 = 100;
}

impl pallet_multisig::Trait for Runtime {
	type Event = Event;
	type Call = Call;
	type Currency = Balances;
	type DepositBase = DepositBase;
	type DepositFactor = DepositFactor;
	type MaxSignatories = MaxSignatories;
	type WeightInfo = ();
}

parameter_types! {
	pub const ConfigDepositBase: Balance = 5 * DOLLARS;
	pub const FriendDepositFactor: Balance = 50 * CENTS;
	pub const MaxFriends: u16 = 9;
	pub const RecoveryDeposit: Balance = 5 * DOLLARS;
}

impl pallet_recovery::Trait for Runtime {
	type Event = Event;
	type Call = Call;
	type Currency = Balances;
	type ConfigDepositBase = ConfigDepositBase;
	type FriendDepositFactor = FriendDepositFactor;
	type MaxFriends = MaxFriends;
	type RecoveryDeposit = RecoveryDeposit;
}

parameter_types! {
	pub const MinVestedTransfer: Balance = 100 * DOLLARS;
}

impl pallet_vesting::Trait for Runtime {
	type Event = Event;
	type Currency = Balances;
	type BlockNumberToBalance = ConvertInto;
	type MinVestedTransfer = MinVestedTransfer;
	type WeightInfo = ();
}

impl pallet_sudo::Trait for Runtime {
	type Event = Event;
	type Call = Call;
}

parameter_types! {
	// One storage item; key size 32, value size 8; .
	pub const ProxyDepositBase: Balance = deposit(1, 8);
	// Additional storage item size of 33 bytes.
	pub const ProxyDepositFactor: Balance = deposit(0, 33);
	pub const MaxProxies: u16 = 32;
	pub const AnnouncementDepositBase: Balance = deposit(1, 8);
	pub const AnnouncementDepositFactor: Balance = deposit(0, 66);
	pub const MaxPending: u16 = 32;
}

/// The type used to represent the kinds of proxying allowed.
#[derive(Copy, Clone, Eq, PartialEq, Ord, PartialOrd, Encode, Decode, RuntimeDebug)]
pub enum ProxyType {
	Any,
	NonTransfer,
	Staking,
	SudoBalances,
	IdentityJudgement,
}
impl Default for ProxyType { fn default() -> Self { Self::Any } }
impl InstanceFilter<Call> for ProxyType {
	fn filter(&self, c: &Call) -> bool {
		match self {
			ProxyType::Any => true,
			ProxyType::NonTransfer => matches!(c,
				Call::System(..) |
				Call::Babe(..) |
				Call::Timestamp(..) |
				Call::Indices(pallet_indices::Call::claim(..)) |
				Call::Indices(pallet_indices::Call::free(..)) |
				Call::Indices(pallet_indices::Call::freeze(..)) |
				// Specifically omitting Indices `transfer`, `force_transfer`
				// Specifically omitting the entire Balances pallet
				Call::Authorship(..) |
				Call::Staking(..) |
				Call::Offences(..) |
				Call::Session(..) |
				Call::FinalityTracker(..) |
				Call::Grandpa(..) |
				Call::ImOnline(..) |
				Call::AuthorityDiscovery(..) |
				Call::DummyParachains(..) |
				Call::DummyAttestations(..) |
				Call::DummyRegistrar(..) |
				Call::Utility(..) |
				Call::Identity(..) |
				Call::Recovery(pallet_recovery::Call::as_recovered(..)) |
				Call::Recovery(pallet_recovery::Call::vouch_recovery(..)) |
				Call::Recovery(pallet_recovery::Call::claim_recovery(..)) |
				Call::Recovery(pallet_recovery::Call::close_recovery(..)) |
				Call::Recovery(pallet_recovery::Call::remove_recovery(..)) |
				Call::Recovery(pallet_recovery::Call::cancel_recovered(..)) |
				// Specifically omitting Recovery `create_recovery`, `initiate_recovery`
				Call::Vesting(pallet_vesting::Call::vest(..)) |
				Call::Vesting(pallet_vesting::Call::vest_other(..)) |
				// Specifically omitting Vesting `vested_transfer`, and `force_vested_transfer`
				Call::Scheduler(..) |
				// Specifically omitting Sudo pallet
				Call::Proxy(..) |
				Call::Multisig(..)
			),
			ProxyType::Staking => matches!(c,
				Call::Staking(..) | Call::Utility(..)
			),
			ProxyType::SudoBalances => match c {
				Call::Sudo(pallet_sudo::Call::sudo(ref x)) => matches!(x.as_ref(), &Call::Balances(..)),
				Call::Utility(..) => true,
				_ => false,
			},
			ProxyType::IdentityJudgement => matches!(c,
				Call::Identity(pallet_identity::Call::provide_judgement(..))
				| Call::Utility(pallet_utility::Call::batch(..))
			)
		}
	}
	fn is_superset(&self, o: &Self) -> bool {
		match (self, o) {
			(x, y) if x == y => true,
			(ProxyType::Any, _) => true,
			(_, ProxyType::Any) => false,
			(ProxyType::NonTransfer, _) => true,
			_ => false,
		}
	}
}

impl pallet_proxy::Trait for Runtime {
	type Event = Event;
	type Call = Call;
	type Currency = Balances;
	type ProxyType = ProxyType;
	type ProxyDepositBase = ProxyDepositBase;
	type ProxyDepositFactor = ProxyDepositFactor;
	type MaxProxies = MaxProxies;
	type WeightInfo = weights::pallet_proxy::WeightInfo;
	type MaxPending = MaxPending;
	type CallHasher = BlakeTwo256;
	type AnnouncementDepositBase = AnnouncementDepositBase;
	type AnnouncementDepositFactor = AnnouncementDepositFactor;
}

impl<I: frame_support::traits::Instance> dummy::Trait<I> for Runtime {
	type Event = Event;
}

construct_runtime! {
	pub enum Runtime where
		Block = Block,
		NodeBlock = primitives::v1::Block,
		UncheckedExtrinsic = UncheckedExtrinsic
	{
		// Basic stuff; balances is uncallable initially.
		System: frame_system::{Module, Call, Storage, Config, Event<T>},
		RandomnessCollectiveFlip: pallet_randomness_collective_flip::{Module, Storage},

		// Must be before session.
		Babe: pallet_babe::{Module, Call, Storage, Config, Inherent, ValidateUnsigned},

		Timestamp: pallet_timestamp::{Module, Call, Storage, Inherent},
		Indices: pallet_indices::{Module, Call, Storage, Config<T>, Event<T>},
		Balances: pallet_balances::{Module, Call, Storage, Config<T>, Event<T>},
		TransactionPayment: pallet_transaction_payment::{Module, Storage},

		// Consensus support.
		Authorship: pallet_authorship::{Module, Call, Storage},
		Staking: pallet_staking::{Module, Call, Storage, Config<T>, Event<T>, ValidateUnsigned},
		Offences: pallet_offences::{Module, Call, Storage, Event},
		Historical: session_historical::{Module},
		Session: pallet_session::{Module, Call, Storage, Event, Config<T>},
		FinalityTracker: pallet_finality_tracker::{Module, Call, Storage, Inherent},
		Grandpa: pallet_grandpa::{Module, Call, Storage, Config, Event, ValidateUnsigned},
		ImOnline: pallet_im_online::{Module, Call, Storage, Event<T>, ValidateUnsigned, Config<T>},
		AuthorityDiscovery: pallet_authority_discovery::{Module, Call, Config},

		// Old Parachains stuff. All dummies to avoid messing up the transaction indices.
		DummyParachains: dummy::<Instance0>::{Module, Call},
		DummyAttestations: dummy::<Instance1>::{Module, Call},
		DummyRegistrar: dummy::<Instance2>::{Module, Call, Event<T>},

		// Utility module.
		Utility: pallet_utility::{Module, Call, Event},

		// Less simple identity module.
		Identity: pallet_identity::{Module, Call, Storage, Event<T>},

		// Social recovery module.
		Recovery: pallet_recovery::{Module, Call, Storage, Event<T>},

		// Vesting. Usable initially, but removed once all vesting is finished.
		Vesting: pallet_vesting::{Module, Call, Storage, Event<T>, Config<T>},

		// System scheduler.
		Scheduler: pallet_scheduler::{Module, Call, Storage, Event<T>},

		// Sudo.
		Sudo: pallet_sudo::{Module, Call, Storage, Event<T>, Config<T>},

		// Proxy module. Late addition.
		Proxy: pallet_proxy::{Module, Call, Storage, Event<T>},

		// Multisig module. Late addition.
		Multisig: pallet_multisig::{Module, Call, Storage, Event<T>},
	}
}

/// The address format for describing accounts.
pub type Address = AccountId;
/// Block header type as expected by this runtime.
pub type Header = generic::Header<BlockNumber, BlakeTwo256>;
/// Block type as expected by this runtime.
pub type Block = generic::Block<Header, UncheckedExtrinsic>;
/// A Block signed with a Justification
pub type SignedBlock = generic::SignedBlock<Block>;
/// BlockId type as expected by this runtime.
pub type BlockId = generic::BlockId<Block>;
/// The SignedExtension to the basic transaction logic.
pub type SignedExtra = (
	frame_system::CheckSpecVersion<Runtime>,
	frame_system::CheckTxVersion<Runtime>,
	frame_system::CheckGenesis<Runtime>,
	frame_system::CheckMortality<Runtime>,
	frame_system::CheckNonce<Runtime>,
	frame_system::CheckWeight<Runtime>,
	pallet_transaction_payment::ChargeTransactionPayment<Runtime>,
);
/// Unchecked extrinsic type as expected by this runtime.
pub type UncheckedExtrinsic = generic::UncheckedExtrinsic<Address, Call, Signature, SignedExtra>;
/// Extrinsic type that has already been checked.
pub type CheckedExtrinsic = generic::CheckedExtrinsic<AccountId, Nonce, Call>;
/// Executive: handles dispatch to the various modules.
pub type Executive = frame_executive::Executive<
	Runtime,
	Block,
	frame_system::ChainContext<Runtime>,
	Runtime,
	AllModules,
	CustomOnRuntimeUpgrade,
>;
/// The payload being signed in transactions.
pub type SignedPayload = generic::SignedPayload<Call, SignedExtra>;

pub struct CustomOnRuntimeUpgrade;
impl frame_support::traits::OnRuntimeUpgrade for CustomOnRuntimeUpgrade {
	fn on_runtime_upgrade() -> frame_support::weights::Weight {
		purchase::remove_pallet::<Runtime>()
	}
}

#[cfg(not(feature = "disable-runtime-api"))]
sp_api::impl_runtime_apis! {
	impl sp_api::Core<Block> for Runtime {
		fn version() -> RuntimeVersion {
			VERSION
		}

		fn execute_block(block: Block) {
			Executive::execute_block(block)
		}

		fn initialize_block(header: &<Block as BlockT>::Header) {
			Executive::initialize_block(header)
		}
	}

	impl sp_api::Metadata<Block> for Runtime {
		fn metadata() -> OpaqueMetadata {
			Runtime::metadata().into()
		}
	}

	impl block_builder_api::BlockBuilder<Block> for Runtime {
		fn apply_extrinsic(extrinsic: <Block as BlockT>::Extrinsic) -> ApplyExtrinsicResult {
			Executive::apply_extrinsic(extrinsic)
		}

		fn finalize_block() -> <Block as BlockT>::Header {
			Executive::finalize_block()
		}

		fn inherent_extrinsics(data: inherents::InherentData) -> Vec<<Block as BlockT>::Extrinsic> {
			data.create_extrinsics()
		}

		fn check_inherents(
			block: Block,
			data: inherents::InherentData,
		) -> inherents::CheckInherentsResult {
			data.check_extrinsics(&block)
		}

		fn random_seed() -> <Block as BlockT>::Hash {
			RandomnessCollectiveFlip::random_seed()
		}
	}

	impl tx_pool_api::runtime_api::TaggedTransactionQueue<Block> for Runtime {
		fn validate_transaction(
			source: TransactionSource,
			tx: <Block as BlockT>::Extrinsic,
		) -> TransactionValidity {
			Executive::validate_transaction(source, tx)
		}
	}

	impl offchain_primitives::OffchainWorkerApi<Block> for Runtime {
		fn offchain_worker(header: &<Block as BlockT>::Header) {
			Executive::offchain_worker(header)
		}
	}

	impl primitives::v1::ParachainHost<Block, Hash, BlockNumber> for Runtime {
		fn validators() -> Vec<ValidatorId> {
			unimplemented!()
		}

		fn validator_groups() -> (Vec<Vec<ValidatorIndex>>, GroupRotationInfo<BlockNumber>) {
			unimplemented!()
		}

		fn availability_cores() -> Vec<CoreState<BlockNumber>> {
			unimplemented!()
		}

		fn full_validation_data(_: Id, _: OccupiedCoreAssumption)
			-> Option<ValidationData<BlockNumber>> {
			unimplemented!()
		}

		fn persisted_validation_data(_: Id, _: OccupiedCoreAssumption)
			-> Option<PersistedValidationData<BlockNumber>> {
			unimplemented!()
		}

		fn session_index_for_child() -> SessionIndex {
			unimplemented!()
		}

		fn validation_code(_: Id, _: OccupiedCoreAssumption) -> Option<ValidationCode> {
			unimplemented!()
		}

		fn candidate_pending_availability(_: Id) -> Option<CommittedCandidateReceipt<Hash>> {
			unimplemented!()
		}

		fn candidate_events() -> Vec<CandidateEvent<Hash>> {
			unimplemented!()
		}
	}

	impl fg_primitives::GrandpaApi<Block> for Runtime {
		fn grandpa_authorities() -> Vec<(GrandpaId, u64)> {
			Grandpa::grandpa_authorities()
		}

		fn submit_report_equivocation_unsigned_extrinsic(
			equivocation_proof: fg_primitives::EquivocationProof<
				<Block as BlockT>::Hash,
				sp_runtime::traits::NumberFor<Block>,
			>,
			key_owner_proof: fg_primitives::OpaqueKeyOwnershipProof,
		) -> Option<()> {
			let key_owner_proof = key_owner_proof.decode()?;

			Grandpa::submit_unsigned_equivocation_report(
				equivocation_proof,
				key_owner_proof,
			)
		}

		fn generate_key_ownership_proof(
			_set_id: fg_primitives::SetId,
			authority_id: fg_primitives::AuthorityId,
		) -> Option<fg_primitives::OpaqueKeyOwnershipProof> {
			use codec::Encode;

			Historical::prove((fg_primitives::KEY_TYPE, authority_id))
				.map(|p| p.encode())
				.map(fg_primitives::OpaqueKeyOwnershipProof::new)
		}
	}

	impl babe_primitives::BabeApi<Block> for Runtime {
		fn configuration() -> babe_primitives::BabeGenesisConfiguration {
			// The choice of `c` parameter (where `1 - c` represents the
			// probability of a slot being empty), is done in accordance to the
			// slot duration and expected target block time, for safely
			// resisting network delays of maximum two seconds.
			// <https://research.web3.foundation/en/latest/polkadot/BABE/Babe/#6-practical-results>
			babe_primitives::BabeGenesisConfiguration {
				slot_duration: Babe::slot_duration(),
				epoch_length: EpochDuration::get(),
				c: PRIMARY_PROBABILITY,
				genesis_authorities: Babe::authorities(),
				randomness: Babe::randomness(),
				allowed_slots: babe_primitives::AllowedSlots::PrimaryAndSecondaryPlainSlots,
			}
		}

		fn current_epoch_start() -> babe_primitives::SlotNumber {
			Babe::current_epoch_start()
		}

		fn generate_key_ownership_proof(
			_slot_number: babe_primitives::SlotNumber,
			authority_id: babe_primitives::AuthorityId,
		) -> Option<babe_primitives::OpaqueKeyOwnershipProof> {
			use codec::Encode;

			Historical::prove((babe_primitives::KEY_TYPE, authority_id))
				.map(|p| p.encode())
				.map(babe_primitives::OpaqueKeyOwnershipProof::new)
		}

		fn submit_report_equivocation_unsigned_extrinsic(
			equivocation_proof: babe_primitives::EquivocationProof<<Block as BlockT>::Header>,
			key_owner_proof: babe_primitives::OpaqueKeyOwnershipProof,
		) -> Option<()> {
			let key_owner_proof = key_owner_proof.decode()?;

			Babe::submit_unsigned_equivocation_report(
				equivocation_proof,
				key_owner_proof,
			)
		}
	}

	impl authority_discovery_primitives::AuthorityDiscoveryApi<Block> for Runtime {
		fn authorities() -> Vec<AuthorityDiscoveryId> {
			AuthorityDiscovery::authorities()
		}
	}

	impl sp_session::SessionKeys<Block> for Runtime {
		fn generate_session_keys(seed: Option<Vec<u8>>) -> Vec<u8> {
			SessionKeys::generate(seed)
		}

		fn decode_session_keys(
			encoded: Vec<u8>,
		) -> Option<Vec<(Vec<u8>, sp_core::crypto::KeyTypeId)>> {
			SessionKeys::decode_into_raw_public_keys(&encoded)
		}
	}

	impl frame_system_rpc_runtime_api::AccountNonceApi<Block, AccountId, Nonce> for Runtime {
		fn account_nonce(account: AccountId) -> Nonce {
			System::account_nonce(account)
		}
	}

	impl pallet_transaction_payment_rpc_runtime_api::TransactionPaymentApi<
		Block,
		Balance,
	> for Runtime {
		fn query_info(uxt: <Block as BlockT>::Extrinsic, len: u32) -> RuntimeDispatchInfo<Balance> {
			TransactionPayment::query_info(uxt, len)
		}
	}

	#[cfg(feature = "runtime-benchmarks")]
	impl frame_benchmarking::Benchmark<Block> for Runtime {
		fn dispatch_benchmark(
			config: frame_benchmarking::BenchmarkConfig,
		) -> Result<Vec<frame_benchmarking::BenchmarkBatch>, RuntimeString> {
			use frame_benchmarking::{Benchmarking, BenchmarkBatch, add_benchmark, TrackedStorageKey};
			// Trying to add benchmarks directly to the Session Pallet caused cyclic dependency issues.
			// To get around that, we separated the Session benchmarks into its own crate, which is why
			// we need these two lines below.
			use pallet_session_benchmarking::Module as SessionBench;
			use pallet_offences_benchmarking::Module as OffencesBench;
			use frame_system_benchmarking::Module as SystemBench;

			impl pallet_session_benchmarking::Trait for Runtime {}
			impl pallet_offences_benchmarking::Trait for Runtime {}
			impl frame_system_benchmarking::Trait for Runtime {}

			let whitelist: Vec<TrackedStorageKey> = vec![
				// Block Number
				hex_literal::hex!("26aa394eea5630e07c48ae0c9558cef702a5c1b19ab7a04f536c519aca4983ac").to_vec().into(),
				// Total Issuance
				hex_literal::hex!("c2261276cc9d1f8598ea4b6a74b15c2f57c875e4cff74148e4628f264b974c80").to_vec().into(),
				// Execution Phase
				hex_literal::hex!("26aa394eea5630e07c48ae0c9558cef7ff553b5a9862a516939d82b3d3d8661a").to_vec().into(),
				// Event Count
				hex_literal::hex!("26aa394eea5630e07c48ae0c9558cef70a98fdbe9ce6c55837576c60c7af3850").to_vec().into(),
				// System Events
				hex_literal::hex!("26aa394eea5630e07c48ae0c9558cef780d41e5e16056765bc8461851072c9d7").to_vec().into(),
				// Treasury Account
				hex_literal::hex!("26aa394eea5630e07c48ae0c9558cef7b99d880ec681799c0cf30e8886371da95ecffd7b6c0f78751baa9d281e0bfa3a6d6f646c70792f74727372790000000000000000000000000000000000000000").to_vec().into(),
			];

			let mut batches = Vec::<BenchmarkBatch>::new();
			let params = (&config, &whitelist);

			add_benchmark!(params, batches, pallet_balances, Balances);
			add_benchmark!(params, batches, pallet_identity, Identity);
			add_benchmark!(params, batches, pallet_im_online, ImOnline);
			add_benchmark!(params, batches, pallet_offences, OffencesBench::<Runtime>);
			add_benchmark!(params, batches, pallet_scheduler, Scheduler);
			add_benchmark!(params, batches, pallet_session, SessionBench::<Runtime>);
			add_benchmark!(params, batches, pallet_staking, Staking);
			add_benchmark!(params, batches, frame_system, SystemBench::<Runtime>);
			add_benchmark!(params, batches, pallet_timestamp, Timestamp);
			add_benchmark!(params, batches, pallet_utility, Utility);
			add_benchmark!(params, batches, pallet_vesting, Vesting);

			if batches.is_empty() { return Err("Benchmark not found for this pallet.".into()) }
			Ok(batches)
		}
	}
}<|MERGE_RESOLUTION|>--- conflicted
+++ resolved
@@ -85,13 +85,8 @@
 	spec_name: create_runtime_str!("westend"),
 	impl_name: create_runtime_str!("parity-westend"),
 	authoring_version: 2,
-<<<<<<< HEAD
-	spec_version: 44,
-	impl_version: 0,
-=======
 	spec_version: 43,
 	impl_version: 1,
->>>>>>> 4b3b0660
 	#[cfg(not(feature = "disable-runtime-api"))]
 	apis: RUNTIME_API_VERSIONS,
 	#[cfg(feature = "disable-runtime-api")]
